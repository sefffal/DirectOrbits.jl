"""
# DirectOrbits
A package for calculating orbits in the context of direct imaging.

"""
module DirectOrbits

using LinearAlgebra
# using CoordinateTransformations
using StaticArrays
# using Roots # For solving for eccentric anomaly
# import Dates
# import Base.inv

using AstroLib: kepler_solver


const mas2rad = 4.8481368E-9
const rad2as = 206265
const pc2au = 206265
const au2m = 1.495978707e11
const year2days = 365.2422


using ComponentArrays

abstract type AbstractElements end



"""
    Orbit(
        a=1.0, # semi-major axis, AU
        i=π/2, # inclination, radians
        e=0.1, # eccentricity
        τ=π/2, # fraction of elements past periastron passage at MJD=0,
        μ=1.0, # graviational parameter, solar masses
        ω=π/2, # argument of periapsis
        Ω=π/2, # longitude of the ascending node
        plx=10.1, # paralax in milliarcseconds. Defines the distance to the object
    )

Represents one object's Keplerian elementsal elements. Values can be specified
by keyword argument for convinience, or kep2cart for efficiency.

See also `KeplerianElementsDeg` for a convinience constructor accepting
units of degrees instead of radians.
"""
struct KeplerianElements{T<:Number} <: AbstractElements

    # Orbital properties
    a::T
    i::T
    e::T
    τ::T
    μ::T
    ω::T
    Ω::T
    plx::T

    # Cached constants for these elements.
    dist::T
    T::T
    n::T
    ν_fact::T
    cos_Ω::T
    sin_Ω::T
    cos_i::T
    sin_i::T

    # Inner constructor to inforce invariants and pre-calculate a few
    # constants for these elements.
    function KeplerianElements(a, i, e, τ, μ, ω, Ω, plx)


<<<<<<< HEAD
        if a < 0.0
=======
        if a <= 0.0
>>>>>>> 6c462ac1
            @warn "Invalid semi-major axis" a maxlog=50
        end

        if !(0 <= e < 1)
            @warn "Eccentricity out of range" e maxlog=50
        end
        if μ < 0.0
            @warn "Invalid primary mass (<0.001 Msun)" μ maxlog=50
        end

        # Enforce invariants on user parameters
        a = max(a, zero(a))
        e = max(zero(e), min(e, one(e)))
        μ = max(μ, zero(μ))
        plx = max(plx, zero(plx))
        # Pre-calculate some factors that will be re-used when calculating kep2cart at any time
        # Distance in AU
        dist = 1/(plx/1000) * pc2au
        # Compute period (days)
        period = √(a^3/μ) * year2days
        # Mean motion
        n = 2π/√(a^3/μ)
        # Factor in calculating the true anomaly
        ν_fact = √((1+e)/(1-e))

        τ = mod(τ, one(τ))

        T = promote_type(
            typeof(a),
            typeof(i), 
            typeof(e),
            typeof(τ),
            typeof(μ),
            typeof(ω),
            typeof(Ω),
            typeof(plx),
        )
        # The user might pass in integers, but it makes no sense to do these
        # calculations on integers. Assume they mean to use floats.
        if T <: Integer
            T = promote_type(T, Float64)
        end

        sin_Ω, cos_Ω = sincos(Ω)
        sin_i, cos_i = sincos(i)
        new{T}(
            # Passed parameters that define the elements
            a,
            i,
            e,
            τ,
            μ,
            ω,
            Ω,
            plx,
            # Cached calcuations
            dist,            
            period,
            n,
            ν_fact,
            # Geometric factors
            cos_Ω,
            sin_Ω,
            cos_i,
            sin_i,
        )
    end
end
# Allow arguments to be specified by keyword.
KeplerianElements(;a, i, e, τ, μ, ω, Ω, plx) = KeplerianElements(a, i, e, τ, μ, ω, Ω, plx)
# And by a named tuple without splatting
KeplerianElements(nt) = KeplerianElements(nt.a, nt.i, nt.e, nt.τ, nt.μ, nt.ω, nt.Ω, nt.plx)

export KeplerianElements

"""
    astuple(elements)

Return the parameters of a KeplerianElements value as a tuple.
"""
function astuple(elem::KeplerianElements)
    return (;elem.a,elem.i,elem.e,elem.τ,elem.μ,elem.ω,elem.Ω,elem.plx)
end

"""
    KeplerianElementsDeg(a, i, e, τ, μ, ω, Ω, plx)

A convinience function for constructing KeplerianElements where
`i`, `ω`, and `Ω` are provided in units of degrees instead of radians.
"""
KeplerianElementsDeg(a, i, e, τ, μ, ω, Ω, plx) = KeplerianElements(a, deg2rad(i), e, τ, μ, deg2rad(ω), deg2rad(Ω), plx)
KeplerianElementsDeg(;a, i, e, τ, μ, ω, Ω, plx) = KeplerianElementsDeg(a, i, e, τ, μ, ω, Ω, plx)
export KeplerianElementsDeg

function Orbit(args...; kwargs...)
    @warn "Orbit is deprecated in favour of KeplerianElements"
    return KeplerianElements(args...; kwrags...)
end
export Orbit

# Better printing
Base.show(io::IO, ::MIME"text/plain", elem::KeplerianElements) = print(
    io, """
        $(typeof(elem))
        ─────────────────────────
        a   [au ] = $(round(elem.a,sigdigits=3)) 
        i   [°  ] = $(round(rad2deg(elem.i),sigdigits=3))
        e         = $(round(elem.e,sigdigits=3))
        τ         = $(round(elem.τ,sigdigits=3))
        μ   [M⊙ ] = $(round(elem.μ,sigdigits=3)) 
        ω   [°  ] = $(round(rad2deg(elem.ω),sigdigits=3))
        Ω   [°  ] = $(round(rad2deg(elem.Ω),sigdigits=3))
        plx [mas] = $(round(elem.plx,sigdigits=3)) 
        ──────────────────────────
        period      [yrs ] : $(round(period(elem)/year2days,digits=1)) 
        distance    [pc  ] : $(round(distance(elem),digits=1)) 
        mean motion [°/yr] : $(round(rad2deg(meanmotion(elem)),sigdigits=3)) 
        ──────────────────────────
        """)
Base.show(io::IO, elem::KeplerianElements) = print(io,
    "KeplerianElements($(round(elem.a,sigdigits=3)), $(round(elem.i,sigdigits=3)), $(round(elem.e,sigdigits=3)), "*
    "$(round(elem.τ,sigdigits=3)), $(round(elem.μ,sigdigits=3)), $(round(elem.ω,sigdigits=3)), "*
    "$(round(elem.Ω,sigdigits=3)), $(round(elem.plx,sigdigits=3)))"
)

Base.show(io::IO, ::MIME"text/html", elem::KeplerianElements) = print(
    io, """
        <table style="font-family:monospace; text-align: right">
        <tr><th colspan=3 style="font-family:sans-serif; text-align: left">$(typeof(elem))</th></tr>
        <tr><td rowspan=8>Input</td><td>a   [au] =</td> <td>$(round(elem.a,sigdigits=3))</td></tr>
        <tr><td>i   [°] = </td><td>$(round(rad2deg(elem.i),sigdigits=3))</td></tr>
        <tr><td>e         = </td><td>$(round(elem.e,sigdigits=3))</td></tr>
        <tr><td>τ         = </td><td>$(round(elem.τ,sigdigits=3))</td></tr>
        <tr><td>μ   [M⊙] = </td><td>$(round(elem.μ,sigdigits=3)) </td></tr>
        <tr><td>ω   [°] = </td><td>$(round(rad2deg(elem.ω),sigdigits=3))</td></tr>
        <tr><td>Ω   [°] = </td><td>$(round(rad2deg(elem.Ω),sigdigits=3))</td></tr>
        <tr><td>plx [mas] = </td><td>$(round(elem.plx,sigdigits=3)) </td></tr>
        <tr><td rowspan=3>Computed</td><td>period      [yrs] : </td><td>$(round(period(elem)/DirectOrbits.year2days,digits=1)) </td></tr>
        <tr><td>distance    [pc] : </td><td>$(round(distance(elem),digits=1)) </td></tr>
        <tr><td>mean motion [°/yr] : </td><td>$(round(rad2deg(DirectOrbits.meanmotion(elem)),sigdigits=3)) </td></tr>
        </table>
        """)

import Base: length, iterate
length(::AbstractElements) = 1
iterate(elem::AbstractElements) = (elem, nothing)
iterate(::AbstractElements, ::Nothing) = nothing


"""
    period(elem)

Period of an orbit in days.
"""
period(elem::KeplerianElements) = elem.T
export period

"""
    distance(elem)

Distance to the system in parsecs.
"""
distance(elem::KeplerianElements) = elem.dist/pc2au
export distance

"""
    meanmotion(elem)

Mean motion, radians per year.
"""
meanmotion(elem::KeplerianElements) = elem.n

# Data type template for results of kep2cart
const template = ComponentVector(x=1.,y=1.,z=1.,ẋ=1.,ẏ=1.,ż=1.)
const template_axes = ComponentArrays.getaxes(template)
const Position = typeof(template)

"""
    kep2cart(elements, t)

Given an set of orbital elements with a time `t` in days, get the position and
velocity of the secondary body (e.g. planet around a star).

This will output a static component array with the following properties:
 - `x`: δ right ascension in milliarcseconds
 - `y`: δ declination in milliarcseconds
 - `z`: δ distance along the line of sight in "milliarcseconds" for consistency
 - `ẋ`: right ascension proper motion anomaly in milliarcseconds/year
 - `ẏ`: declination proper motion anomaly in milliarcseconds/year
 - `ż`: radial velocity of the *componanion* in meters/second.

You can access the properties either by name `.x` or by index `[1]`. There are helper
functions to calculate each of these properties individually, but if you need more than
one it is most efficient to calculate them in one go.

`radvel` can optionally accept the masses of the central and secondary
bodies to calculate the impact of the secondary body on radial velocity of the star,
instead of the radial velocity of the secondary body itself.

Note: these calculations use the small angle approximation, so are only accurate when 
the star is much further way from the observer than the companion is from the star.

See also: `kep2cart_ν`, `projectedseparation`, `raoff`, `decoff`, `radvel`, `propmotionanom`.
"""
@inline function kep2cart(elem::KeplerianElements{T}, t; tref=58849) where T
    T2 = promote_type(T, typeof(t))
    
    # Compute mean anomaly
    tₚ = elem.τ*period(elem) + tref
    
    MA = meanmotion(elem)/convert(T2, year2days) * (t - tₚ)

    if !isfinite(MA)
        MA = zero(typeof(MA))
        @warn "non-finite mean anomaly" maxlog=50
    end 

    # Compute eccentric anomaly
    # This uses the kepler_solver function from AstroLib.
    # It's by far the fastest function for solving Kepler's
    # equation that I have tested.
    EA = _kepler_solver_inline(MA, elem.e)

   
    if !isfinite(EA)
        EA = MA
        @warn "non-finite eccentric anomaly" elem.e maxlog=50
    end
    
    # Calculate true anomaly
    ν = convert(T2,2)*atan(elem.ν_fact*tan(EA/convert(T2,2)))
    # ν = convert(T2,2)*elem.ν_fact*(EA/convert(T2,2))

    if !isfinite(ν)
        ν = zero(typeof(ν))
        @warn "non-finite true anomaly" maxlog=50
    end
    

    # New radius.
    # This is the semi-major axis, modified by the eccentricity. Units of AU.
    r = elem.a*(one(T2)-elem.e*cos(EA))

    
    if !isfinite(r)
        r = zero(typeof(r))
        @warn "non-finite radius"
    end
    
    
    # Project back into Cartesian coordinates (AU).
    sin_ω_ν, cos_ω_ν = sincos(elem.ω+ν)
    xₐᵤ = r*(elem.sin_Ω*cos_ω_ν + elem.cos_Ω*sin_ω_ν*elem.cos_i)
    yₐᵤ = r*(elem.cos_Ω*cos_ω_ν - elem.sin_Ω*sin_ω_ν*elem.cos_i)
    zₐᵤ = r*(elem.sin_i*sin_ω_ν)

    # Radial velocity
    p = elem.a*(1-elem.e^2) 
    h = sqrt(elem.μ*p) # Specific angular momentum
    
    # Note: use the small angle approximation since arctangent is relatively slow.
    dist⁻¹ = 1/elem.dist
    xᵣ = xₐᵤ*dist⁻¹ # atan(xₐᵤ, elem.dist)
    yᵣ = yₐᵤ*dist⁻¹ # atan(yₐᵤ, elem.dist)
    zᵣ = zₐᵤ*dist⁻¹ # atan(zₐᵤ, elem.dist)

    xₘₐₛ = xᵣ * rad2as*oftype(xᵣ,1e3)
    yₘₐₛ = yᵣ * rad2as*oftype(yᵣ,1e3)
    zₘₐₛ = zᵣ * rad2as*oftype(zᵣ,1e3)

    # Factor out common sub-expressions
    r⁻¹ = 1/r
    A = h * elem.e / p * r⁻¹ * sin(ν)
    h_r = h * r⁻¹
    cos_ω_ν_cos_i = cos_ω_ν*elem.cos_i

    # TODO: figure out units from first principles.
    ẋₐᵤ = xₐᵤ * A - h_r*(elem.cos_Ω*sin_ω_ν + elem.sin_Ω*cos_ω_ν_cos_i)
    ẏₐᵤ = yₐᵤ * A - h_r*(elem.sin_Ω*sin_ω_ν - elem.cos_Ω*cos_ω_ν_cos_i)
    żₐᵤ = zₐᵤ * A + h_r*elem.sin_i*cos_ω_ν
    
    # We want radial velocity in m/s, and the tangential velocities
    # in mas/year. The
    # ẋₖₘₛ = ẋₐᵤ * 29780
    # ẏₖₘₛ = ẏₐᵤ * 29780
    żₖₘₛ = żₐᵤ * 29780

    # Note: use the small angle approximation since arctangent is relatively slow.
    ẋᵣ = ẋₐᵤ*dist⁻¹ # atan(ẋₐᵤ, elem.dist)
    ẏᵣ = ẏₐᵤ*dist⁻¹ # atan(ẏₐᵤ, elem.dist)
    # żᵣ = żₐᵤ*dist⁻¹ # atan(żₐᵤ, elem.dist)

    ẋₘₐₛₐ = ẋᵣ * rad2as*oftype(ẋᵣ,1e3) * 2π
    ẏₘₐₛₐ = ẏᵣ * rad2as*oftype(ẏᵣ,1e3) * 2π
    # zₘₐₛ = zᵣ * rad2as*oftype(zᵣ,1e3)

    return ComponentVector(SVector(xₘₐₛ, yₘₐₛ, zₘₐₛ, ẋₘₐₛₐ, ẏₘₐₛₐ, żₖₘₛ), template_axes)
    # return (;
    #     x=xₘₐₛ,
    #     y=yₘₐₛ,
    #     z=zₘₐₛ,
    #     ẋ=ẋₘₐₛₐ,
    #     ẏ=ẏₘₐₛₐ,
    #     ż=żₖₘₛ
    # )
end
export kep2cart

# Kep2cart, only it directly accepts the true anomaly.
# A key use for this is tracing out an orbit for a plot, where
# you want roughly equal spacing of points by angle, rather
# than in time (bunching up at apoapsis and not enough at periapsis)
function kep2cart_ν(elem::KeplerianElements, ν)
    
    # Semi-latus of rectum    
    p = elem.a*(1-elem.e^2) 
    r = p/(1+elem.e*cos(ν))
    
    # Project back into Cartesian coordinates (AU).
    sin_ω_ν, cos_ω_ν = sincos(elem.ω+ν)
    xₐᵤ = r*(elem.sin_Ω*cos_ω_ν + elem.cos_Ω*sin_ω_ν*elem.cos_i)
    yₐᵤ = r*(elem.cos_Ω*cos_ω_ν - elem.sin_Ω*sin_ω_ν*elem.cos_i)
    zₐᵤ = r*(elem.sin_i*sin_ω_ν)

    # Radial velocity
    h = sqrt(elem.μ*p) # Specific angular momentum
    
    dist⁻¹ = 1/elem.dist
    # Note: use the small angle approximation since arctangent is relatively slow.
    xᵣ = xₐᵤ*dist⁻¹ # atan(xₐᵤ, elem.dist)
    yᵣ = yₐᵤ*dist⁻¹ # atan(yₐᵤ, elem.dist)
    zᵣ = zₐᵤ*dist⁻¹ # atan(zₐᵤ, elem.dist)

    xₘₐₛ = xᵣ * rad2as*oftype(xᵣ,1e3)
    yₘₐₛ = yᵣ * rad2as*oftype(yᵣ,1e3)
    zₘₐₛ = zᵣ * rad2as*oftype(zᵣ,1e3)

    # Factor out common sub-expressions
    A = h * elem.e / (r*p) * sin(ν)
    h_r = h / r

    # TODO: figure out units from first principles.
    ẋₐᵤ = xₐᵤ * A - h_r*(elem.cos_Ω*sin_ω_ν + elem.sin_Ω*cos_ω_ν*elem.cos_i)
    ẏₐᵤ = yₐᵤ * A - h_r*(elem.sin_Ω*sin_ω_ν - elem.cos_Ω*cos_ω_ν*elem.cos_i)
    żₐᵤ = zₐᵤ * A + h_r*elem.sin_i*cos_ω_ν
    
    # We want radial velocity in m/s, and the tangential velocities
    # in mas/year. The
    # ẋₖₘₛ = ẋₐᵤ * 29780
    # ẏₖₘₛ = ẏₐᵤ * 29780
    żₖₘₛ = żₐᵤ * 29780

    # Note: use the small angle approximation since arctangent is relatively slow.
    ẋᵣ = ẋₐᵤ*dist⁻¹ # atan(ẋₐᵤ, elem.dist)
    ẏᵣ = ẏₐᵤ*dist⁻¹ # atan(ẏₐᵤ, elem.dist)
    # żᵣ = żₐᵤ*dist⁻¹ # atan(żₐᵤ, elem.dist)

    # TODO: investigate source of 2pi factor
    ẋₘₐₛₐ = ẋᵣ * rad2as*oftype(ẋᵣ,1e3) * 2π
    ẏₘₐₛₐ = ẏᵣ * rad2as*oftype(ẏᵣ,1e3) * 2π
    # zₘₐₛ = zᵣ * rad2as*oftype(zᵣ,1e3)

    return ComponentVector(SVector(xₘₐₛ, yₘₐₛ, zₘₐₛ, ẋₘₐₛₐ, ẏₘₐₛₐ, żₖₘₛ), template_axes)
end


"""
    raoff(elements, t)

Get the offset from the central body in Right Ascention in
milliarcseconds at some time `t` in days.
"""
function raoff(elements::AbstractElements, t)
    return kep2cart(elements, t).x
end
export raoff

"""
    decoff(elements, t)

Get the offset from the central body in Declination in
milliarcseconds at some time `t` in days.
"""
function decoff(elements::AbstractElements, t)
    return kep2cart(elements, t).y
end
export decoff

"""
    losoff(elements, t)

Get the offset from the central body in the line of sight towards
the system at time `t` in days, also in milliarcseconds. Of course, we can't observe this
as an angle, but we use the same units for consistency.
"""
function losoff(elements::AbstractElements, t)
    return kep2cart(elements, t).z
end
export losoff

"""
    radvel(elements, t)

Get the radial velocity of the *planet* along the line of sight
at the time `t` in days, in units of m/s.
"""
function radvel(elements::AbstractElements, t)
    return kep2cart(elements, t).ż
end
export radvel

"""
    radvel(elements, t, M_star, M_planet)

Get the radial velocity of the *star* along the line of sight
at the time `t` in days, in units of m/s.
The mass of the star and planet must have consistent units.
"""
function radvel(elements::AbstractElements, t, M_planet)
    M_star = elements.μ
    v_planet =  kep2cart(elements, t).ż
    v_star = v_planet * M_planet / M_star
    return v_star
end
export radvel

"""
    propmotionanom(elements, t, M_star, M_planet)

Calculate the instantenous proper motion anomaly on a star due to
an orbiting companion.
"""
function propmotionanom(elements::AbstractElements, t, M_planet)
    M_star = elements.μ
    o = kep2cart(elements, t)
    Δμ_planet = -SVector(o.ẋ, o.ẏ) # milliarcseconds per year
    Δμ_star = Δμ_planet * M_planet / (M_star + M_planet)
    return Δμ_star
end
function propmotionanom(elements::AbstractElements, t)
    o = kep2cart(elements, t)
    Δμ_planet = -SVector(o.ẋ, o.ẏ) # milliarcseconds per year
    return Δμ_planet
end
export propmotionanom

"""
    posangle(elements, t)

Calculate the instantenous proper motion anomaly on a star due to
an orbiting companion.
"""
function posangle(elements::AbstractElements, t, M_star, M_planet)
    o = kep2cart(elements, t)
    return atan(o.y,o.x)
end
export propmotionanom

"""
    projectedseparation(elements, t)

Projected separation in mas from the central body at time t (days).
"""
function projectedseparation(elements::AbstractElements, t)
    x,y,z = kep2cart(elements,t)
    return sqrt(x^2 + y^2 + z^2)
end
export projectedseparation

using RecipesBase
@recipe function f(elem::AbstractElements)
    νs = range(-π, π, length=90)
    coords = kep2cart_ν.(elem, νs)
    xs = [c[1] for c in coords]
    ys = [c[2] for c in coords]

    # We almost always want to see spatial coordinates with equal step sizes
    aspect_ratio --> 1
    # And we almost always want to reverse the RA coordinate to match how we
    # see it in the sky.
    xflip --> true

    return xs, ys
end

@recipe function f(elems::AbstractArray{<:AbstractElements})

    # Step through true anomaly instead of time.
    # This produces far nicer looking plots, especially if
    # the orbits in question vary significantly in period
    # or are eccentric
    νs = range(-π, π, length=90)
    coords = kep2cart_ν.(elems, νs')

    xs = [c[1] for c in coords]'
    ys = [c[2] for c in coords]'

    # Treat as one long series interrupted by NaN
    xs = reduce(vcat, [[x; NaN] for x in eachcol(xs)])
    ys = reduce(vcat, [[y; NaN] for y in eachcol(ys)])

    # We almost always want to see spatial coordinates with equal step sizes
    aspect_ratio --> 1
    # And we almost always want to reverse the RA coordinate to match how we
    # see it in the sky.
    xflip --> true
    xguide --> "ΔRA - mas"
    yguide --> "ΔDEC - mas"

    seriesalpha --> 30/length(elems)


    return xs, ys
end

include("Transformation.jl")
include("Time.jl")

# The following function is taken directly from AstroLib.jl
# We  remove one invariant check we handle elsewhere and also
# force inlining for about a 5% speedup.
# We also supply analytic gradients for use in autodiff packages.
@inline function _kepler_solver_inline(_M::Real, e::Real)
    # We already handle this invariant
    # @assert 0 <= e <= 1 "eccentricity must be in the range [0, 1]"
    # M must be in the range [-pi, pi], see Markley (1995), page 2.
    # M = rem2pi(_M, RoundNearest)
    M = rem2pi_safe(_M)
    T = float(promote_type(typeof(M), typeof(e)))
    if iszero(M) || iszero(e)
        return T(M)
    end
    pi2 = abs2(T(pi))
    # equation (20)
    α = (3 * pi2 + 8 * (pi2 - pi * abs(M)) / (5 * (1 + e)))/(pi2 - 6)
    # equation (5)
    d = 3 * (1 - e) + α * e
    # equation (9)
    q = 2 * α * d * (1 - e) - M * M
    # equation (10)
    r = 3 * α * d * (d - 1 + e) * M + M * M * M
    # equation (14)
    w = cbrt(abs2(abs(r) + sqrt(q * q * q + r * r)))
    # equation (15)
    E1 = (2 * r * w / @evalpoly(w, q * q, q, 1) + M)/d
    # equation (26) & equation (27)
    f2, f3 = e .* sincos(E1)
    # equation (21)
    f0 = E1 - f2 - M
    # equation (25)
    f1 = 1 - f3
    # equation (22)
    δ3 = -f0 / (f1 - f0 * f2 / (2 * f1))
    # equation (23)
    δ4 = -f0 / @evalpoly(δ3, f1, f2 / 2, f3 / 6)
    # equations (24) and (28)
    δ5 = -f0 / @evalpoly(δ4, f1, f2 / 2, f3 / 6, - f2 / 24)
    return E1 + δ5 # equation 29
end

# Using implicit differentiation, I found that the derivatives of eccentric anomaly
# have closed form solutions once the primal value is known. 
# By providing those here, upstream automatic differentiation libraries will be able
# to efficiently diff through Kepler's equation.
# using ChainRulesCore
# @scalar_rule _kepler_solver_inline(MA, e) @setup(u = 1 - e*cos(Ω)) (1 / u,sin(Ω) / u)

# We try to support symbolic manipulation using Symbolics.jl, but it's
# not reasonable to use `remp2pi` on a symbolic variable.
# We therefore have a special fallback method for that case. We 
# define it when both packages get loaded by the user using Requires.
@inline rem2pi_safe(x) = rem2pi(x, RoundNearest)

using ChainRulesCore
# @scalar_rule _kepler_solver_inline(MA, e) @setup(u = 1 - e*cos(Ω)) (1 / u,sin(Ω) / u)

# Define a scale rule to allow Zygote to diff through rem2pi
@scalar_rule rem2pi_safe(x) x


using Requires
function __init__()
    @require Symbolics="0c5d862f-8b57-4792-8d23-62f2024744c7" begin
        @inline rem2pi_safe(x::Symbolics.Num) = x
    end
end

end # module<|MERGE_RESOLUTION|>--- conflicted
+++ resolved
@@ -73,11 +73,7 @@
     function KeplerianElements(a, i, e, τ, μ, ω, Ω, plx)
 
 
-<<<<<<< HEAD
-        if a < 0.0
-=======
         if a <= 0.0
->>>>>>> 6c462ac1
             @warn "Invalid semi-major axis" a maxlog=50
         end
 
